# Adapted from PixArt
#
# Copyright (C) 2023  PixArt-alpha/PixArt-alpha
#
# This program is free software: you can redistribute it and/or modify
# it under the terms of the GNU Affero General Public License as published
# by the Free Software Foundation, either version 3 of the License, or
# (at your option) any later version.
#
# This program is distributed in the hope that it will be useful,
# but WITHOUT ANY WARRANTY; without even the implied warranty of
# MERCHANTABILITY or FITNESS FOR A PARTICULAR PURPOSE.  See the
# GNU Affero General Public License for more details.
#
#
# This source code is licensed under the license found in the
# LICENSE file in the root directory of this source tree.
# --------------------------------------------------------
# References:
# PixArt: https://github.com/PixArt-alpha/PixArt-alpha
# T5:     https://github.com/google-research/text-to-text-transfer-transformer
# --------------------------------------------------------

import html
import re

import ftfy
import torch
from transformers import AutoTokenizer, T5EncoderModel

from opensora.registry import MODELS


class T5Embedder:
    def __init__(
        self,
        device,
        from_pretrained=None,
        *,
        cache_dir=None,
        hf_token=None,
        use_text_preprocessing=True,
        t5_model_kwargs=None,
        torch_dtype=None,
        use_offload_folder=None,
        model_max_length=120,
        local_files_only=False,
    ):
        self.device = torch.device(device)
        self.torch_dtype = torch_dtype or torch.bfloat16
        self.cache_dir = cache_dir

        if t5_model_kwargs is None:
            t5_model_kwargs = {
                "low_cpu_mem_usage": True,
                "torch_dtype": self.torch_dtype,
            }

            if use_offload_folder is not None:
                t5_model_kwargs["offload_folder"] = use_offload_folder
                t5_model_kwargs["device_map"] = {
                    "shared": self.device,
                    "encoder.embed_tokens": self.device,
                    "encoder.block.0": self.device,
                    "encoder.block.1": self.device,
                    "encoder.block.2": self.device,
                    "encoder.block.3": self.device,
                    "encoder.block.4": self.device,
                    "encoder.block.5": self.device,
                    "encoder.block.6": self.device,
                    "encoder.block.7": self.device,
                    "encoder.block.8": self.device,
                    "encoder.block.9": self.device,
                    "encoder.block.10": self.device,
                    "encoder.block.11": self.device,
                    "encoder.block.12": "disk",
                    "encoder.block.13": "disk",
                    "encoder.block.14": "disk",
                    "encoder.block.15": "disk",
                    "encoder.block.16": "disk",
                    "encoder.block.17": "disk",
                    "encoder.block.18": "disk",
                    "encoder.block.19": "disk",
                    "encoder.block.20": "disk",
                    "encoder.block.21": "disk",
                    "encoder.block.22": "disk",
                    "encoder.block.23": "disk",
                    "encoder.final_layer_norm": "disk",
                    "encoder.dropout": "disk",
                }
            else:
                t5_model_kwargs["device_map"] = {
                    "shared": self.device,
                    "encoder": self.device,
                }

        self.use_text_preprocessing = use_text_preprocessing
        self.hf_token = hf_token

<<<<<<< HEAD
        #assert from_pretrained in self.available_models
=======
>>>>>>> main
        self.tokenizer = AutoTokenizer.from_pretrained(
            from_pretrained,
            cache_dir=cache_dir,
            local_files_only=local_files_only,
        )
        self.model = T5EncoderModel.from_pretrained(
            from_pretrained,
            cache_dir=cache_dir,
            local_files_only=local_files_only,
            **t5_model_kwargs,
        ).eval()
        self.model_max_length = model_max_length

    def get_text_embeddings(self, texts):
        text_tokens_and_mask = self.tokenizer(
            texts,
            max_length=self.model_max_length,
            padding="max_length",
            truncation=True,
            return_attention_mask=True,
            add_special_tokens=True,
            return_tensors="pt",
        )

        input_ids = text_tokens_and_mask["input_ids"].to(self.device)
        attention_mask = text_tokens_and_mask["attention_mask"].to(self.device)
        with torch.no_grad():
            text_encoder_embs = self.model(
                input_ids=input_ids,
                attention_mask=attention_mask,
            )["last_hidden_state"].detach()
        return text_encoder_embs, attention_mask


@MODELS.register_module("t5")
class T5Encoder:
    def __init__(
        self,
        from_pretrained=None,
        model_max_length=120,
        device="cuda",
        dtype=torch.float,
        cache_dir=None,
        shardformer=False,
        local_files_only=False,
    ):
        assert from_pretrained is not None, "Please specify the path to the T5 model"

        self.t5 = T5Embedder(
            device=device,
            torch_dtype=dtype,
            from_pretrained=from_pretrained,
            cache_dir=cache_dir,
            model_max_length=model_max_length,
            local_files_only=local_files_only,
        )
        self.t5.model.to(dtype=dtype)
        self.y_embedder = None

        self.model_max_length = model_max_length
        self.output_dim = self.t5.model.config.d_model
        self.dtype = dtype

        if shardformer:
            self.shardformer_t5()

    def shardformer_t5(self):
        from colossalai.shardformer import ShardConfig, ShardFormer

        from opensora.acceleration.shardformer.policy.t5_encoder import T5EncoderPolicy
        from opensora.utils.misc import requires_grad

        shard_config = ShardConfig(
            tensor_parallel_process_group=None,
            pipeline_stage_manager=None,
            enable_tensor_parallelism=False,
            enable_fused_normalization=False,
            enable_flash_attention=False,
            enable_jit_fused=True,
            enable_sequence_parallelism=False,
            enable_sequence_overlap=False,
        )
        shard_former = ShardFormer(shard_config=shard_config)
        optim_model, _ = shard_former.optimize(self.t5.model, policy=T5EncoderPolicy())
        self.t5.model = optim_model.to(self.dtype)

        # ensure the weights are frozen
        requires_grad(self.t5.model, False)

    def encode(self, text):
        caption_embs, emb_masks = self.t5.get_text_embeddings(text)
        caption_embs = caption_embs[:, None]
        return dict(y=caption_embs, mask=emb_masks)

    def null(self, n):
        null_y = self.y_embedder.y_embedding[None].repeat(n, 1, 1)[:, None]
        return null_y


def basic_clean(text):
    text = ftfy.fix_text(text)
    text = html.unescape(html.unescape(text))
    return text.strip()


BAD_PUNCT_REGEX = re.compile(
    r"[" + "#®•©™&@·º½¾¿¡§~" + "\)" + "\(" + "\]" + "\[" + "\}" + "\{" + "\|" + "\\" + "\/" + "\*" + r"]{1,}"
)  # noqa


def clean_caption(caption):
    import urllib.parse as ul

    from bs4 import BeautifulSoup

    caption = str(caption)
    caption = ul.unquote_plus(caption)
    caption = caption.strip().lower()
    caption = re.sub("<person>", "person", caption)
    # urls:
    caption = re.sub(
        r"\b((?:https?:(?:\/{1,3}|[a-zA-Z0-9%])|[a-zA-Z0-9.\-]+[.](?:com|co|ru|net|org|edu|gov|it)[\w/-]*\b\/?(?!@)))",  # noqa
        "",
        caption,
    )  # regex for urls
    caption = re.sub(
        r"\b((?:www:(?:\/{1,3}|[a-zA-Z0-9%])|[a-zA-Z0-9.\-]+[.](?:com|co|ru|net|org|edu|gov|it)[\w/-]*\b\/?(?!@)))",  # noqa
        "",
        caption,
    )  # regex for urls
    # html:
    caption = BeautifulSoup(caption, features="html.parser").text

    # @<nickname>
    caption = re.sub(r"@[\w\d]+\b", "", caption)

    # 31C0—31EF CJK Strokes
    # 31F0—31FF Katakana Phonetic Extensions
    # 3200—32FF Enclosed CJK Letters and Months
    # 3300—33FF CJK Compatibility
    # 3400—4DBF CJK Unified Ideographs Extension A
    # 4DC0—4DFF Yijing Hexagram Symbols
    # 4E00—9FFF CJK Unified Ideographs
    caption = re.sub(r"[\u31c0-\u31ef]+", "", caption)
    caption = re.sub(r"[\u31f0-\u31ff]+", "", caption)
    caption = re.sub(r"[\u3200-\u32ff]+", "", caption)
    caption = re.sub(r"[\u3300-\u33ff]+", "", caption)
    caption = re.sub(r"[\u3400-\u4dbf]+", "", caption)
    caption = re.sub(r"[\u4dc0-\u4dff]+", "", caption)
    caption = re.sub(r"[\u4e00-\u9fff]+", "", caption)
    #######################################################

    # все виды тире / all types of dash --> "-"
    caption = re.sub(
        r"[\u002D\u058A\u05BE\u1400\u1806\u2010-\u2015\u2E17\u2E1A\u2E3A\u2E3B\u2E40\u301C\u3030\u30A0\uFE31\uFE32\uFE58\uFE63\uFF0D]+",  # noqa
        "-",
        caption,
    )

    # кавычки к одному стандарту
    caption = re.sub(r"[`´«»“”¨]", '"', caption)
    caption = re.sub(r"[‘’]", "'", caption)

    # &quot;
    caption = re.sub(r"&quot;?", "", caption)
    # &amp
    caption = re.sub(r"&amp", "", caption)

    # ip adresses:
    caption = re.sub(r"\d{1,3}\.\d{1,3}\.\d{1,3}\.\d{1,3}", " ", caption)

    # article ids:
    caption = re.sub(r"\d:\d\d\s+$", "", caption)

    # \n
    caption = re.sub(r"\\n", " ", caption)

    # "#123"
    caption = re.sub(r"#\d{1,3}\b", "", caption)
    # "#12345.."
    caption = re.sub(r"#\d{5,}\b", "", caption)
    # "123456.."
    caption = re.sub(r"\b\d{6,}\b", "", caption)
    # filenames:
    caption = re.sub(r"[\S]+\.(?:png|jpg|jpeg|bmp|webp|eps|pdf|apk|mp4)", "", caption)

    #
    caption = re.sub(r"[\"\']{2,}", r'"', caption)  # """AUSVERKAUFT"""
    caption = re.sub(r"[\.]{2,}", r" ", caption)  # """AUSVERKAUFT"""

    caption = re.sub(BAD_PUNCT_REGEX, r" ", caption)  # ***AUSVERKAUFT***, #AUSVERKAUFT
    caption = re.sub(r"\s+\.\s+", r" ", caption)  # " . "

    # this-is-my-cute-cat / this_is_my_cute_cat
    regex2 = re.compile(r"(?:\-|\_)")
    if len(re.findall(regex2, caption)) > 3:
        caption = re.sub(regex2, " ", caption)

    caption = basic_clean(caption)

    caption = re.sub(r"\b[a-zA-Z]{1,3}\d{3,15}\b", "", caption)  # jc6640
    caption = re.sub(r"\b[a-zA-Z]+\d+[a-zA-Z]+\b", "", caption)  # jc6640vc
    caption = re.sub(r"\b\d+[a-zA-Z]+\d+\b", "", caption)  # 6640vc231

    caption = re.sub(r"(worldwide\s+)?(free\s+)?shipping", "", caption)
    caption = re.sub(r"(free\s)?download(\sfree)?", "", caption)
    caption = re.sub(r"\bclick\b\s(?:for|on)\s\w+", "", caption)
    caption = re.sub(r"\b(?:png|jpg|jpeg|bmp|webp|eps|pdf|apk|mp4)(\simage[s]?)?", "", caption)
    caption = re.sub(r"\bpage\s+\d+\b", "", caption)

    caption = re.sub(r"\b\d*[a-zA-Z]+\d+[a-zA-Z]+\d+[a-zA-Z\d]*\b", r" ", caption)  # j2d1a2a...

    caption = re.sub(r"\b\d+\.?\d*[xх×]\d+\.?\d*\b", "", caption)

    caption = re.sub(r"\b\s+\:\s+", r": ", caption)
    caption = re.sub(r"(\D[,\./])\b", r"\1 ", caption)
    caption = re.sub(r"\s+", " ", caption)

    caption.strip()

    caption = re.sub(r"^[\"\']([\w\W]+)[\"\']$", r"\1", caption)
    caption = re.sub(r"^[\'\_,\-\:;]", r"", caption)
    caption = re.sub(r"[\'\_,\-\:\-\+]$", r"", caption)
    caption = re.sub(r"^\.\S+$", "", caption)

    return caption.strip()


def text_preprocessing(text, use_text_preprocessing: bool = True):
    if use_text_preprocessing:
        # The exact text cleaning as was in the training stage:
        text = clean_caption(text)
        text = clean_caption(text)
        return text
    else:
        return text.lower().strip()<|MERGE_RESOLUTION|>--- conflicted
+++ resolved
@@ -97,10 +97,6 @@
         self.use_text_preprocessing = use_text_preprocessing
         self.hf_token = hf_token
 
-<<<<<<< HEAD
-        #assert from_pretrained in self.available_models
-=======
->>>>>>> main
         self.tokenizer = AutoTokenizer.from_pretrained(
             from_pretrained,
             cache_dir=cache_dir,

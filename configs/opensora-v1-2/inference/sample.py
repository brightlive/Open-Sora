--- conflicted
+++ resolved
@@ -1,9 +1,5 @@
 image_size = (240, 426)
-<<<<<<< HEAD
-num_frames = 204
-=======
 num_frames = 51
->>>>>>> 6b496019
 fps = 24
 frame_interval = 1
 

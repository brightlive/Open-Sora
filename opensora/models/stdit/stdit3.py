--- conflicted
+++ resolved
@@ -447,16 +447,8 @@
 
 @MODELS.register_module("STDiT3-XL/2")
 def STDiT3_XL_2(from_pretrained=None, **kwargs):
-<<<<<<< HEAD
-    force_huggingface = kwargs.pop("force_huggingface", True)
-<<<<<<< HEAD
-    if force_huggingface or (from_pretrained is not None and not os.path.isdir(from_pretrained)):
-=======
-=======
     force_huggingface = kwargs.pop("force_huggingface", False)
->>>>>>> cdaa1d6c
     if force_huggingface or from_pretrained is not None and not os.path.isdir(from_pretrained):
->>>>>>> main
         model = STDiT3.from_pretrained(from_pretrained, **kwargs)
     else:
         config = STDiT3Config(depth=28, hidden_size=1152, patch_size=(1, 2, 2), num_heads=16, **kwargs)
